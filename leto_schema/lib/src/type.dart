--- conflicted
+++ resolved
@@ -93,11 +93,7 @@
         GraphQLError(
           'Cannot convert value $value (${value.runtimeType}) of $Value'
           ' to type $Serialized. In $name ($runtimeType)',
-<<<<<<< HEAD
         ),
-=======
-        )
->>>>>>> 240576e7
       ]);
     } else {
       return serialize(value);
@@ -380,14 +376,10 @@
 
   @override
   List<Serialized?> serializeSafe(Object? value, {bool nested = true}) {
-<<<<<<< HEAD
     return serialize(
       // ignore: unnecessary_cast
       value is List<Value?> ? value as List<Value?> : (value! as List).cast(),
     );
-=======
-    return serialize(value is List<Value?> ? value : (value! as List).cast());
->>>>>>> 240576e7
   }
 
   @override
